--- conflicted
+++ resolved
@@ -234,15 +234,12 @@
                               Register rtmp2, XMMRegister xtmp, int mask_len, int vec_enc);
 #endif
 
-<<<<<<< HEAD
-=======
   void vector_maskall_operation(KRegister dst, Register src, int mask_len);
 
 #ifndef _LP64
   void vector_maskall_operation32(KRegister dst, Register src, KRegister ktmp, int mask_len);
 #endif
 
->>>>>>> dfb15c3e
   void string_indexof_char(Register str1, Register cnt1, Register ch, Register result,
                            XMMRegister vec1, XMMRegister vec2, XMMRegister vec3, Register tmp);
 
