#
# Copyright (c) 2011, 2013, Oracle and/or its affiliates. All rights reserved.
# DO NOT ALTER OR REMOVE COPYRIGHT NOTICES OR THIS FILE HEADER.
#
# This code is free software; you can redistribute it and/or modify it
# under the terms of the GNU General Public License version 2 only, as
# published by the Free Software Foundation.  Oracle designates this
# particular file as subject to the "Classpath" exception as provided
# by Oracle in the LICENSE file that accompanied this code.
#
# This code is distributed in the hope that it will be useful, but WITHOUT
# ANY WARRANTY; without even the implied warranty of MERCHANTABILITY or
# FITNESS FOR A PARTICULAR PURPOSE.  See the GNU General Public License
# version 2 for more details (a copy is included in the LICENSE file that
# accompanied this code).
#
# You should have received a copy of the GNU General Public License version
# 2 along with this work; if not, write to the Free Software Foundation,
# Inc., 51 Franklin St, Fifth Floor, Boston, MA 02110-1301 USA.
#
# Please contact Oracle, 500 Oracle Parkway, Redwood Shores, CA 94065 USA
# or visit www.oracle.com if you need additional information or have any
# questions.
#

include $(SPEC)
include MakeBase.gmk
include JavaCompilation.gmk
include Setup.gmk

default: all

# Prepare the find cache. Only used if running on windows.
$(eval $(call FillCacheFind,$(JDK_OUTPUTDIR)/classes))

include Tools.gmk

include Profiles.gmk

#
# This makefile...so that altering will trigger rebuilding include/exclude-lists => jars
#
MAKEFILE=$(JDK_TOPDIR)/makefiles/CreateJars.gmk
#
# And similarly for the Profiles
PROFILE_MAKEFILES=$(JDK_TOPDIR)/makefiles/Profiles.gmk $(JDK_TOPDIR)/makefiles/profile-rtjar-includes.txt

MAINMANIFEST := $(JDK_TOPDIR)/make/tools/manifest.mf
BEANMANIFEST := $(JDK_TOPDIR)/make/javax/swing/beaninfo/manifest

$(eval $(call MakeDir,$(IMAGES_OUTPUTDIR)/lib))

##########################################################################################

$(eval $(call SetupArchive,BUILD_JCONSOLE_JAR,,\
		SRCS:=$(JDK_OUTPUTDIR)/classes,\
		SUFFIXES:=.class .gif .png .properties,\
		INCLUDES:=sun/tools/jconsole com/sun/tools/jconsole,\
		JARMAIN:=sun.tools.jconsole.JConsole,\
		JAR:=$(IMAGES_OUTPUTDIR)/lib/jconsole.jar,\
		SKIP_METAINF:=true))


##########################################################################################

$(eval $(call SetupArchive,BUILD_DNS_JAR,,\
		SRCS:=$(JDK_OUTPUTDIR)/classes,\
		INCLUDES:=sun/net/spi/nameservice/dns,\
		EXTRA_FILES:=META-INF/services/sun.net.spi.nameservice.NameServiceDescriptor,\
		JAR:=$(IMAGES_OUTPUTDIR)/lib/ext/dnsns.jar,\
		SKIP_METAINF:=true))


##########################################################################################

LOCALEDATA_INCLUDE_LOCALES := ar be bg ca cs da de el es et fi fr ga hi hr hu in is it \
                              iw ja ko lt lv mk ms mt nl no pl pt ro ru sk sl sq sr sv \
                              th tr uk vi zh

LOCALEDATA_INCLUDES := $(addprefix sun/text/resources/,$(LOCALEDATA_INCLUDE_LOCALES)) \
		       $(addprefix sun/util/resources/,$(LOCALEDATA_INCLUDE_LOCALES))

# For non-US English locale data

LOCALEDATA_INCLUDES += \
                sun/text/resources/en/FormatData_en_AU.class \
                sun/text/resources/en/FormatData_en_CA.class \
                sun/text/resources/en/FormatData_en_GB.class \
                sun/text/resources/en/FormatData_en_IE.class \
                sun/text/resources/en/FormatData_en_IN.class \
                sun/text/resources/en/FormatData_en_MT.class \
                sun/text/resources/en/FormatData_en_NZ.class \
                sun/text/resources/en/FormatData_en_PH.class \
                sun/text/resources/en/FormatData_en_SG.class \
                sun/text/resources/en/FormatData_en_ZA.class \
                sun/util/resources/en/CalendarData_en_GB.class \
                sun/util/resources/en/CalendarData_en_IE.class \
                sun/util/resources/en/CalendarData_en_MT.class \
                sun/util/resources/en/CurrencyNames_en_AU.class \
                sun/util/resources/en/CurrencyNames_en_CA.class \
                sun/util/resources/en/CurrencyNames_en_GB.class \
                sun/util/resources/en/CurrencyNames_en_IE.class \
                sun/util/resources/en/CurrencyNames_en_IN.class \
                sun/util/resources/en/CurrencyNames_en_MT.class \
                sun/util/resources/en/CurrencyNames_en_NZ.class \
                sun/util/resources/en/CurrencyNames_en_PH.class \
                sun/util/resources/en/CurrencyNames_en_SG.class \
                sun/util/resources/en/CurrencyNames_en_ZA.class \
                sun/util/resources/en/LocaleNames_en_MT.class \
                sun/util/resources/en/LocaleNames_en_PH.class \
                sun/util/resources/en/LocaleNames_en_SG.class \
                sun/util/resources/en/TimeZoneNames_en_CA.class \
                sun/util/resources/en/TimeZoneNames_en_GB.class \
                sun/util/resources/en/TimeZoneNames_en_IE.class

$(eval $(call SetupArchive,BUILD_LOCALEDATA_JAR,,\
		SRCS:=$(JDK_OUTPUTDIR)/classes,\
		SUFFIXES:=.class _dict _th,\
		INCLUDES:=$(LOCALEDATA_INCLUDES),\
		EXCLUDES:=sun/text/resources/th/BreakIteratorRules_th.class,\
		JAR:=$(IMAGES_OUTPUTDIR)/lib/ext/localedata.jar,\
		SKIP_METAINF:=true))

##########################################################################################
#
# Different variants of rt.jar are built based on the current profile. The output
# directory is augmented with the profile name so that the final jar file and all the
# intermediary list files will be in directory. This has the form lib$PROFILE rather than
# lib/$PROFILE so that it won't get copied as part of the image generation process.
# Each profile customizes the RT_JAR_EXCLUDES variable.
#
##########################################################################################

# Full JRE exclude list for rt.jar and resources.jar
# This value should exclude types destined for jars other than rt.jar and resources.jar.
# When building a Profile this value augments the profile specific exclusions
RT_JAR_EXCLUDES += \
	com/oracle/security \
	com/sun/codemodel \
	com/sun/crypto/provider \
	com/sun/istack/internal/tools \
	com/sun/jarsigner \
	com/sun/java/accessibility \
	com/sun/javadoc \
	com/sun/jdi \
	com/sun/net/ssl/internal/ssl \
	com/sun/source \
	com/sun/tools \
	com/sun/xml/internal/dtdparser \
	com/sun/xml/internal/rngom \
	com/sun/xml/internal/xsom \
	javax/crypto \
	javax/swing/AbstractButtonBeanInfo.class \
	javax/swing/beaninfo \
	javax/swing/BoxBeanInfo.class \
	javax/swing/JAppletBeanInfo.class \
	javax/swing/JButtonBeanInfo.class \
	javax/swing/JCheckBoxBeanInfo.class \
	javax/swing/JCheckBoxMenuItemBeanInfo.class \
	javax/swing/JColorChooserBeanInfo.class \
	javax/swing/JComboBoxBeanInfo.class \
	javax/swing/JComponentBeanInfo.class \
	javax/swing/JDesktopPaneBeanInfo.class \
	javax/swing/JDialogBeanInfo.class \
	javax/swing/JEditorPaneBeanInfo.class \
	javax/swing/JFileChooserBeanInfo.class \
	javax/swing/JFormattedTextFieldBeanInfo.class \
	javax/swing/JFrameBeanInfo.class \
	javax/swing/JInternalFrameBeanInfo.class \
	javax/swing/JLabelBeanInfo.class \
	javax/swing/JLayeredPaneBeanInfo.class \
	javax/swing/JListBeanInfo.class \
	javax/swing/JMenuBarBeanInfo.class \
	javax/swing/JMenuBeanInfo.class \
	javax/swing/JMenuItemBeanInfo.class \
	javax/swing/JOptionPaneBeanInfo.class \
	javax/swing/JPanelBeanInfo.class \
	javax/swing/JPasswordFieldBeanInfo.class \
	javax/swing/JPopupMenuBeanInfo.class \
	javax/swing/JProgressBarBeanInfo.class \
	javax/swing/JRadioButtonBeanInfo.class \
	javax/swing/JRadioButtonMenuItemBeanInfo.class \
	javax/swing/JScrollBarBeanInfo.class \
	javax/swing/JScrollPaneBeanInfo.class \
	javax/swing/JSeparatorBeanInfo.class \
	javax/swing/JSliderBeanInfo.class \
	javax/swing/JSpinnerBeanInfo.class \
	javax/swing/JSplitPaneBeanInfo.class \
	javax/swing/JTabbedPaneBeanInfo.class \
	javax/swing/JTableBeanInfo.class \
	javax/swing/JTextAreaBeanInfo.class \
	javax/swing/JTextFieldBeanInfo.class \
	javax/swing/JTextPaneBeanInfo.class \
	javax/swing/JToggleButtonBeanInfo.class \
	javax/swing/JToolBarBeanInfo.class \
	javax/swing/JTreeBeanInfo.class \
	javax/swing/JWindowBeanInfo.class \
	javax/swing/SwingBeanInfoBase.class \
	javax/swing/text/JTextComponentBeanInfo.class \
	META-INF/services/com.sun.jdi.connect.Connector \
	META-INF/services/com.sun.jdi.connect.spi.TransportService \
	META-INF/services/com.sun.tools.attach.spi.AttachProvider \
	META-INF/services/com.sun.tools.xjc.Plugin \
	META-INF/services/sun.net.spi.nameservice.NameServiceDescriptor \
	org/relaxng/datatype \
	sun/awt/HKSCS.class \
	sun/awt/motif/X11GB2312.class \
	sun/awt/motif/X11GB2312\$$$$Decoder.class \
	sun/awt/motif/X11GB2312\$$$$Encoder.class \
	sun/awt/motif/X11GBK.class \
	sun/awt/motif/X11GBK\$$$$Encoder.class \
	sun/awt/motif/X11KSC5601.class \
	sun/awt/motif/X11KSC5601\$$$$Decoder.class \
	sun/awt/motif/X11KSC5601\$$$$Encoder.class \
	sun/jvmstat \
	sun/net/spi/nameservice/dns \
	sun/nio/cs/ext \
	sun/rmi/rmic \
	sun/security/ec \
	sun/security/internal \
	sun/security/mscapi \
	sun/security/pkcs11 \
	sun/security/provider/Sun.class \
	sun/security/rsa/SunRsaSign.class \
	sun/security/ssl \
	sun/security/tools/jarsigner \
	sun/swing/BeanInfoUtils.class \
	sun/text/resources/cldr \
	sun/tools/asm \
	sun/tools/attach \
	sun/tools/java \
	sun/tools/javac \
	sun/tools/jcmd \
	sun/tools/jconsole \
	sun/tools/jinfo \
	sun/tools/jmap \
	sun/tools/jps \
	sun/tools/jstack \
	sun/tools/jstat \
	sun/tools/jstatd \
	sun/tools/native2ascii \
	sun/tools/serialver \
	sun/tools/tree \
	sun/tools/util \
	sun/util/cldr/CLDRLocaleDataMetaInfo.class \
	sun/util/resources/cldr \
	$(LOCALEDATA_INCLUDES) \
	com/oracle/jrockit/jfr \
	oracle/jrockit/jfr \
	jdk/jfr

ifeq ($(OPENJDK_TARGET_OS), macosx)
        RT_JAR_EXCLUDES += com/sun/nio/sctp \
                           sun/nio/ch/sctp
endif

# Find all files in the classes dir to use as dependencies. This could be more fine granular.
ALL_FILES_IN_CLASSES := $(call not-containing,_the.,$(filter-out %javac_state,\
                        $(call CacheFind,$(JDK_OUTPUTDIR)/classes)))

RT_JAR_MANIFEST_FILE := $(IMAGES_OUTPUTDIR)/lib$(PROFILE)/_the.rt.jar_manifest
RESOURCE_JAR_MANIFEST_FILE := $(IMAGES_OUTPUTDIR)/lib$(PROFILE)/_the.resources.jar_manifest

$(RT_JAR_MANIFEST_FILE): $(MAINMANIFEST) $(BEANMANIFEST)
	$(MKDIR) -p $(@D)
	$(RM) $@ $@.tmp
	$(SED) -e "s#@@RELEASE@@#$(RELEASE)#" 		\
	       -e "s#@@COMPANY_NAME@@#$(COMPANY_NAME)#" \
	       $(MAINMANIFEST) >> $@.tmp
	$(ECHO) >> $@.tmp
	$(CAT) $(BEANMANIFEST) >> $@.tmp
	$(MV) $@.tmp $@

$(RESOURCE_JAR_MANIFEST_FILE): $(MAINMANIFEST)
	$(MKDIR) -p $(@D)
	$(RM) $@ $@.tmp
	$(SED) -e "s#@@RELEASE@@#$(RELEASE)#" 		\
	       -e "s#@@COMPANY_NAME@@#$(COMPANY_NAME)#" \
	       $(MAINMANIFEST) >> $@.tmp
	$(MV) $@.tmp $@

$(IMAGES_OUTPUTDIR)/lib$(PROFILE)/_the.jars.exclude: $(MAKEFILE) $(PROFILE_MAKEFILES)
	$(MKDIR) -p $(@D)
	$(RM) $@ $@.tmp
	$(call ListPathsSafely,RT_JAR_EXCLUDES,\n, >> $@.tmp)
	$(MV) $@.tmp $@

$(IMAGES_OUTPUTDIR)/lib/classlist : $(JDK_TOPDIR)/make/tools/sharing/classlist.$(OPENJDK_TARGET_OS) \
  $(MAKEFILE)
	$(MKDIR) -p $(@D)
	$(RM) $@ $@.tmp
	$(TOOL_ADDJSUM) $< $@.tmp
	$(MV) $@.tmp $@

$(IMAGES_OUTPUTDIR)/lib$(PROFILE)/_the.jars.contents: $(BUILD_TOOLS) $(IMAGES_OUTPUTDIR)/lib$(PROFILE)/_the.jars.exclude \
					 $(ALL_FILES_IN_CLASSES) $(IMAGES_OUTPUTDIR)/lib/classlist
	$(MKDIR) -p $(@D)
	$(RM) $@ $@.tmp
	($(CD) $(JDK_OUTPUTDIR)/classes && \
	    $(TOOL_JARREORDER) \
		-o  $@.tmp $(IMAGES_OUTPUTDIR)/lib/classlist $(IMAGES_OUTPUTDIR)/lib$(PROFILE)/_the.jars.exclude . )
	$(MV) $@.tmp $@

$(IMAGES_OUTPUTDIR)/lib$(PROFILE)/_the.rt.jar.contents: $(IMAGES_OUTPUTDIR)/lib$(PROFILE)/_the.jars.contents
	$(MKDIR) -p $(@D)
	$(RM) $@ $@.tmp
	$(GREP) -e '\.class$$' $(IMAGES_OUTPUTDIR)/lib$(PROFILE)/_the.jars.contents > $@.tmp
ifneq ($(PROFILE),)
#       # Add back classes from excluded packages (fixing the $ substitution in the process)
	for type in  $(subst \$$,\, $(RT_JAR_INCLUDE_TYPES)) ; do \
	  $(ECHO) $$type >> $@.tmp ; \
	done
endif
	$(MV) $@.tmp $@

$(IMAGES_OUTPUTDIR)/lib$(PROFILE)/_the.resources.jar.contents: $(IMAGES_OUTPUTDIR)/lib$(PROFILE)/_the.jars.contents
	$(MKDIR) -p $(@D)
	$(RM) $@ $@.tmp
	$(GREP) -v -e '\.class$$' \
	    -e '/_the\.*' -e '^_the\.*' -e '\\_the\.*' -e 'javac_state' \
	    $(IMAGES_OUTPUTDIR)/lib$(PROFILE)/_the.jars.contents > $@.tmp
ifneq ($(PROFILE),)
#       # Strip out all META-INF/services/ entries
	$(GREP) -v -e 'META-INF/services/' $@.tmp > $@.tmp2
#       # Add back the required services
#       # FIXME: On Solaris if PROFILE_INCLUDE_METAINF_SERVICES is not defined
#       # we get a syntax error from sh. That doesn't happen on linux
	for service in $(PROFILE_INCLUDE_METAINF_SERVICES) ; do \
	  $(ECHO) $$service >> $@.tmp2; \
	done
	$(MV) $@.tmp2 $@.tmp
endif
	$(MV) $@.tmp $@

# This is a hack but I don't know how to make this fit into the existing scheme
$(PROFILE_VERSION_CLASS_TARGETS) : $(PROFILE_VERSION_JAVA_TARGETS)
	@$(JAVAC) -d $(@D)/../../ $(@D)/$(VERSION_JAVA_FILE)


# Support for removing the addPropertyChangeListener and removePropertyChangeListener
# methods from classes that only go into the profile builds.
BEANLESS_CLASSES = $(IMAGES_OUTPUTDIR)/beanless

# When there are $ characters in filenames we have some very subtle interactions between
# make expansion and shell expansion. In this particular case $< will contain a single $ while
# $@ will contain \$. So we have to pass $< in single-quotes to avoid shell expansion
$(BEANLESS_CLASSES)/%: $(JDK_OUTPUTDIR)/classes/%
	$(MKDIR) -p $(@D)
	$(TOOL_REMOVEMETHODS) '$<' $@ addPropertyChangeListener removePropertyChangeListener

CLASSES_TO_DEBEAN = \
    java/util/logging/LogManager.class \
    java/util/jar/Pack200\$$Packer.class \
    java/util/jar/Pack200\$$Unpacker.class \
    com/sun/java/util/jar/pack/PackerImpl.class \
    com/sun/java/util/jar/pack/UnpackerImpl.class

ifneq ($(PROFILE),)
    BEANLESS_CLASSES_TARGETS := $(addprefix $(BEANLESS_CLASSES)/, $(CLASSES_TO_DEBEAN))
endif


RT_JAR_CREATE_OPTIONS := c0fm
RT_JAR_UPDATE_OPTIONS := u0f
ifeq ($(COMPRESS_JARS), true)
    RT_JAR_CREATE_OPTIONS := cfm
    RT_JAR_UPDATE_OPTIONS := uf
endif

# This defines a target-specific variables to make the shell logic easier to see.
# We need to find the Version.class file for the profile currently being built
$(IMAGES_OUTPUTDIR)/lib$(PROFILE)/rt.jar: \
  CLASS_FILE = $(if $(PROFILE),$(strip $(foreach class,$(PROFILE_VERSION_CLASS_TARGETS),$(if $(findstring $(PROFILE),$(class)),$(class)))), NO_SUCH_FILE)
# This is the real target
$(IMAGES_OUTPUTDIR)/lib$(PROFILE)/rt.jar: $(IMAGES_OUTPUTDIR)/lib$(PROFILE)/_the.rt.jar.contents $(RT_JAR_MANIFEST_FILE) $(PROFILE_VERSION_CLASS_TARGETS) $(BEANLESS_CLASSES_TARGETS)
	$(ECHO) Creating rt.jar $(PROFILE) Compressed=$(COMPRESS_JARS)
	$(MKDIR) -p $(@D)
	$(RM) $@ $@.tmp
	$(CD) $(JDK_OUTPUTDIR)/classes && \
	    $(JAR) $(RT_JAR_CREATE_OPTIONS) $@.tmp $(RT_JAR_MANIFEST_FILE) \
	        @$(IMAGES_OUTPUTDIR)/lib$(PROFILE)/_the.rt.jar.contents && \
	    if [ -f $(CLASS_FILE) ]; then \
	      $(ECHO)  Updating rt.jar $(PROFILE) && \
	      $(CD) $(patsubst %$(VERSION_CLASS_PATH),%,$(CLASS_FILE)) && \
                $(JAR) $(RT_JAR_UPDATE_OPTIONS) $@.tmp $(VERSION_CLASS_PATH); \
	      $(CD) $(BEANLESS_CLASSES) && \
		$(JAR) $(RT_JAR_UPDATE_OPTIONS) $@.tmp $(CLASSES_TO_DEBEAN); \
            fi
	$(MV) $@.tmp $@

$(IMAGES_OUTPUTDIR)/lib$(PROFILE)/resources.jar: $(IMAGES_OUTPUTDIR)/lib$(PROFILE)/_the.resources.jar.contents \
				    $(RESOURCE_JAR_MANIFEST_FILE)
	$(ECHO) Creating resources.jar
	$(MKDIR) -p $(@D)
	$(RM) $@ $@.tmp
	$(CD) $(JDK_OUTPUTDIR)/classes && \
	    $(JAR) $(RT_JAR_CREATE_OPTIONS) $@.tmp $(RESOURCE_JAR_MANIFEST_FILE) \
	        @$(IMAGES_OUTPUTDIR)/lib$(PROFILE)/_the.resources.jar.contents
	$(MV) $@.tmp $@

##########################################################################################

ifneq ($(OPENJDK_TARGET_OS), windows)
    CHARSETS_EXTRA_FILES:=sun/awt/motif/X11GBK.class \
                          sun/awt/motif/X11GB2312\$$$$Decoder.class \
                          sun/awt/motif/X11GB2312.class \
                          sun/awt/motif/X11KSC5601\$$$$Decoder.class \
                          sun/awt/motif/X11KSC5601\$$$$Encoder.class \
                          sun/awt/motif/X11GB2312\$$$$Encoder.class \
                          sun/awt/motif/X11GBK\$$$$Encoder.class \
                          sun/awt/motif/X11KSC5601.class
endif

$(eval $(call SetupArchive,BUILD_CHARSETS_JAR,,\
		SRCS:=$(JDK_OUTPUTDIR)/classes, \
		SUFFIXES:=.class .dat,\
		INCLUDES:=sun/nio/cs/ext,\
		EXTRA_FILES := sun/awt/HKSCS.class \
			       $(CHARSETS_EXTRA_FILES), \
		JAR:=$(IMAGES_OUTPUTDIR)/lib/charsets.jar, \
		SKIP_METAINF := true, \
                CHECK_COMPRESS_JAR:=true))

##########################################################################################

ifndef OPENJDK
ifeq ($(ENABLE_JFR), true)
    $(eval $(call SetupArchive,BUILD_JFR_JAR,,\
		SRCS:=$(JDK_OUTPUTDIR)/classes,\
		SUFFIXES:=.class .jfc .xsd,\
		INCLUDES:=com/oracle/jrockit/jfr \
			  oracle/jrockit/jfr \
			  jdk/jfr,\
		JAR:=$(IMAGES_OUTPUTDIR)/lib/jfr.jar,\
		SKIP_METAINF:=true,\
		MANIFEST:=$(MAINMANIFEST), \
                CHECK_COMPRESS_JAR:=true))

endif
endif

##########################################################################################

$(eval $(call SetupArchive,BUILD_JSSE_JAR,,\
		SRCS:=$(JDK_OUTPUTDIR)/classes,\
		INCLUDES:=sun/security/provider/Sun.class \
			  sun/security/rsa/SunRsaSign.class \
			  sun/security/ssl \
			  com/sun/net/ssl/internal/ssl,\
		JAR:=$(IMAGES_OUTPUTDIR)/lib/jsse.jar,\
		SKIP_METAINF:=true,\
		MANIFEST:=$(MAINMANIFEST), \
                CHECK_COMPRESS_JAR:=true))

##########################################################################################
# Create manifest for security jars

#
# Include these extra attributes for now, should probably take out.
#
JCE_MANIFEST := $(IMAGES_OUTPUTDIR)/lib/_the.security.manifest.mf
$(JCE_MANIFEST): $(MAINMANIFEST)
	$(MKDIR) -p $(@D)
	$(RM) $@ $@.tmp
	$(SED) -e "s#@@RELEASE@@#$(JDK_VERSION)#"       \
               -e "s#@@COMPANY_NAME@@#$(COMPANY_NAME)#" \
               $(MAINMANIFEST) >> $@.tmp
	$(ECHO) "Extension-Name: javax.crypto" >> $@.tmp
	$(ECHO) "Implementation-Vendor-Id: com.sun" >> $@.tmp
	$(MV) $@.tmp $@

##########################################################################################
<<<<<<< HEAD
# For security and crypto jars, always build the jar, but for closed, install the prebuilt 
# signed version instead of the newly built jar. Unsigned jars are treated as intermediate 
# targets and explicitly added to the JARS list. For open, signing is not needed. See 
=======
# For security and crypto jars, always build the jar, but for closed, install the prebuilt
# signed version instead of the newly built jar. Unsigned jars are treated as intermediate
# targets and explicitly added to the JARS list. For open, signing is not needed. See
>>>>>>> 51ac0c58
# SignJars.gmk for more information.
#
# The source for the crypto jars is not available for all licensees. The BUILD_CRYPTO
# variable is set to no if these jars can't be built to skip that step of the build.
<<<<<<< HEAD
# Note that for OPENJDK, the build will fail if BUILD_CRYPTO=no since then there is no 
=======
# Note that for OPENJDK, the build will fail if BUILD_CRYPTO=no since then there is no
>>>>>>> 51ac0c58
# other way to get the jars than to build them.

SUNPKCS11_JAR_DST := $(IMAGES_OUTPUTDIR)/lib/ext/sunpkcs11.jar
SUNPKCS11_JAR_UNSIGNED := $(IMAGES_OUTPUTDIR)/unsigned/sunpkcs11.jar

$(eval $(call SetupArchive,BUILD_SUNPKCS11_JAR,,\
	SRCS:=$(JDK_OUTPUTDIR)/classes, \
	SUFFIXES:=.class,\
	INCLUDES:=sun/security/pkcs11,\
	JAR:=$(SUNPKCS11_JAR_UNSIGNED), \
        MANIFEST:=$(JCE_MANIFEST), \
	SKIP_METAINF := true))

$(SUNPKCS11_JAR_UNSIGNED): $(JCE_MANIFEST)

ifndef OPENJDK
    SUNPKCS11_JAR_SRC := $(JDK_TOPDIR)/make/closed/tools/crypto/pkcs11/sunpkcs11.jar
    $(SUNPKCS11_JAR_DST) : $(SUNPKCS11_JAR_SRC)
	@$(ECHO) $(LOG_INFO) "\n>>>Installing prebuilt SunPKCS11 provider..."
	$(install-file)
else
    $(SUNPKCS11_JAR_DST) : $(SUNPKCS11_JAR_UNSIGNED)
	$(install-file)
endif

JARS += $(SUNPKCS11_JAR_UNSIGNED)

##########################################################################################

SUNEC_JAR_DST := $(IMAGES_OUTPUTDIR)/lib/ext/sunec.jar
SUNEC_JAR_UNSIGNED := $(IMAGES_OUTPUTDIR)/unsigned/sunec.jar

$(eval $(call SetupArchive,BUILD_SUNEC_JAR,,\
		SRCS:=$(JDK_OUTPUTDIR)/classes, \
		SUFFIXES:=.class,\
		INCLUDES:=sun/security/ec,\
		JAR:=$(SUNEC_JAR_UNSIGNED), \
                MANIFEST:=$(JCE_MANIFEST), \
		SKIP_METAINF := true))

$(SUNEC_JAR_UNSIGNED): $(JCE_MANIFEST)

ifndef OPENJDK
    SUNEC_JAR_SRC := $(JDK_TOPDIR)/make/closed/tools/crypto/ec/sunec.jar
    $(SUNEC_JAR_DST) : $(SUNEC_JAR_SRC)
	@$(ECHO) $(LOG_INFO) "\n>>>Installing prebuilt SunEC provider..."
	$(install-file)
else
    $(SUNEC_JAR_DST) : $(SUNEC_JAR_UNSIGNED)
	$(install-file)
endif

JARS += $(SUNEC_JAR_UNSIGNED)

##########################################################################################

$(eval $(call SetupArchive,BUILD_SWINGBEANS_JAR,,\
		SRCS:=$(JDK_OUTPUTDIR)/classes,\
		SUFFIXES:=BeanInfo.class .gif,\
		INCLUDES:=javax/swing sun/swing,\
		EXCLUDES:=javax/swing/plaf,\
		EXTRA_FILES:=javax/swing/SwingBeanInfoBase.class sun/swing/BeanInfoUtils.class,\
		JAR:=$(IMAGES_OUTPUTDIR)/lib/dt.jar,\
		SKIP_METAINF:=true))

##########################################################################################

SUNJCE_PROVIDER_JAR_DST := $(IMAGES_OUTPUTDIR)/lib/ext/sunjce_provider.jar
SUNJCE_PROVIDER_JAR_UNSIGNED := $(IMAGES_OUTPUTDIR)/unsigned/sunjce_provider.jar

ifneq ($(BUILD_CRYPTO),no)
  $(eval $(call SetupArchive,BUILD_SUNJCE_PROVIDER_JAR,,\
		SRCS:=$(JDK_OUTPUTDIR)/classes, \
		SUFFIXES:=.class,\
		INCLUDES:= com/sun/crypto/provider,\
		JAR:=$(SUNJCE_PROVIDER_JAR_UNSIGNED), \
                MANIFEST:=$(JCE_MANIFEST), \
		SKIP_METAINF := true))

  $(SUNJCE_PROVIDER_JAR_UNSIGNED): $(JCE_MANIFEST)

  JARS += $(SUNJCE_PROVIDER_JAR_UNSIGNED)
endif

ifndef OPENJDK
    SUNJCE_PROVIDER_JAR_SRC := $(JDK_TOPDIR)/make/closed/tools/crypto/jce/sunjce_provider.jar
    $(SUNJCE_PROVIDER_JAR_DST) : $(SUNJCE_PROVIDER_JAR_SRC)
	@$(ECHO) $(LOG_INFO) "\n>>>Installing prebuilt SunJCE provider..."
	$(install-file)
else
    $(SUNJCE_PROVIDER_JAR_DST) : $(SUNJCE_PROVIDER_JAR_UNSIGNED)
	$(install-file)
endif

##########################################################################################

JCE_JAR_DST := $(IMAGES_OUTPUTDIR)/lib/jce.jar
JCE_JAR_UNSIGNED := $(IMAGES_OUTPUTDIR)/unsigned/jce.jar

ifneq ($(BUILD_CRYPTO),no)
  $(eval $(call SetupArchive,BUILD_JCE_JAR,,\
		SRCS:=$(JDK_OUTPUTDIR)/classes, \
		SUFFIXES:=.class,\
		INCLUDES:= javax/crypto sun/security/internal,\
		JAR:=$(JCE_JAR_UNSIGNED), \
                MANIFEST:=$(JCE_MANIFEST), \
		SKIP_METAINF := true))

  $(JCE_JAR_UNSIGNED): $(JCE_MANIFEST)

  JARS +=  $(JCE_JAR_UNSIGNED)
endif

ifndef OPENJDK
  JCE_JAR_SRC := $(JDK_TOPDIR)/make/closed/tools/crypto/jce/jce.jar
  $(JCE_JAR_DST) : $(JCE_JAR_SRC)
	@$(ECHO) $(LOG_INFO) "\n>>>Installing prebuilt jce.jar..."
	$(install-file)
else
  $(JCE_JAR_DST) : $(JCE_JAR_UNSIGNED)
	$(install-file)
endif

##########################################################################################

US_EXPORT_POLICY_JAR_DST := $(IMAGES_OUTPUTDIR)/lib/security/US_export_policy.jar
US_EXPORT_POLICY_JAR_UNSIGNED := $(IMAGES_OUTPUTDIR)/unsigned/US_export_policy.jar

ifneq ($(BUILD_CRYPTO),no)
  #
  # TODO fix so that SetupArchive does not write files into SRCS
  #   then we don't need this extra copying

  # NOTE:  We currently do not place restrictions on our limited export
  # policy.  This was not a typo.
  #
  US_EXPORT_POLICY_JAR_SRC_DIR := $(JDK_TOPDIR)/make/javax/crypto/policy/unlimited
  US_EXPORT_POLICY_JAR_TMP := $(IMAGES_OUTPUTDIR)/US_export_policy_jar.tmp

  $(US_EXPORT_POLICY_JAR_TMP)/% : $(US_EXPORT_POLICY_JAR_SRC_DIR)/%
	$(install-file)

  US_EXPORT_POLICY_JAR_DEPS := $(US_EXPORT_POLICY_JAR_TMP)/default_US_export.policy

  $(eval $(call SetupArchive,BUILD_US_EXPORT_POLICY_JAR,$(US_EXPORT_POLICY_JAR_DEPS),\
		SRCS:=$(US_EXPORT_POLICY_JAR_TMP), \
		SUFFIXES:= .policy,\
		JAR:=$(US_EXPORT_POLICY_JAR_UNSIGNED), \
		EXTRA_MANIFEST_ATTR := Crypto-Strength: unlimited, \
		SKIP_METAINF := true))

  JARS += $(US_EXPORT_POLICY_JAR_UNSIGNED)
endif

ifndef OPENJDK
  $(US_EXPORT_POLICY_JAR_DST): $(JDK_TOPDIR)/make/closed/tools/crypto/jce/US_export_policy.jar
	$(ECHO) $(LOG_INFO) Copying $(@F)
	$(install-file)
else
  $(US_EXPORT_POLICY_JAR_DST): $(US_EXPORT_POLICY_JAR_UNSIGNED)
	$(install-file)
endif

##########################################################################################

LOCAL_POLICY_JAR_DST := $(IMAGES_OUTPUTDIR)/lib/security/local_policy.jar
LOCAL_POLICY_JAR_UNSIGNED := $(IMAGES_OUTPUTDIR)/unsigned/local_policy.jar

ifneq ($(BUILD_CRYPTO),no)
  #
  # TODO fix so that SetupArchive does not write files into SRCS
  #   then we don't need this extra copying
  #
  LOCAL_POLICY_JAR_TMP := $(IMAGES_OUTPUTDIR)/local_policy_jar.tmp

  ifeq ($(UNLIMITED_CRYPTO), true)
    LOCAL_POLICY_JAR_SRC_DIR := $(JDK_TOPDIR)/make/javax/crypto/policy/unlimited
    LOCAL_POLICY_JAR_DEPS := $(LOCAL_POLICY_JAR_TMP)/default_local.policy
    LOCAL_POLICY_JAR_ATTR := Crypto-Strength: unlimited
  else
    LOCAL_POLICY_JAR_SRC_DIR := $(JDK_TOPDIR)/make/javax/crypto/policy/limited
    LOCAL_POLICY_JAR_DEPS := $(LOCAL_POLICY_JAR_TMP)/exempt_local.policy \
                             $(LOCAL_POLICY_JAR_TMP)/default_local.policy
    LOCAL_POLICY_JAR_ATTR := Crypto-Strength: limited
  endif

  $(LOCAL_POLICY_JAR_TMP)/% : $(LOCAL_POLICY_JAR_SRC_DIR)/%
	$(install-file)

  $(eval $(call SetupArchive,BUILD_LOCAL_POLICY_JAR,$(LOCAL_POLICY_JAR_DEPS),\
		SRCS:=$(LOCAL_POLICY_JAR_TMP),\
		SUFFIXES:= .policy,\
		JAR:=$(LOCAL_POLICY_JAR_UNSIGNED), \
		EXTRA_MANIFEST_ATTR := $(LOCAL_POLICY_JAR_ATTR), \
		SKIP_METAINF := true))

  JARS += $(LOCAL_POLICY_JAR_UNSIGNED)
endif

ifndef OPENJDK
  $(LOCAL_POLICY_JAR_DST): $(JDK_TOPDIR)/make/closed/tools/crypto/jce/local_policy.jar
	$(ECHO) $(LOG_INFO) Copying $(@F)
	$(install-file)
else
  $(LOCAL_POLICY_JAR_DST): $(LOCAL_POLICY_JAR_UNSIGNED)
	$(install-file)
endif

##########################################################################################

ifeq ($(OPENJDK_TARGET_OS),windows)

SUNMSCAPI_JAR_DST := $(IMAGES_OUTPUTDIR)/lib/ext/sunmscapi.jar
SUNMSCAPI_JAR_UNSIGNED := $(IMAGES_OUTPUTDIR)/unsigned/sunmscapi.jar

$(eval $(call SetupArchive,BUILD_SUNMSCAPI_JAR,,\
		SRCS:=$(JDK_OUTPUTDIR)/classes, \
		SUFFIXES:=.class,\
		INCLUDES:= sun/security/mscapi,\
		JAR:=$(SUNMSCAPI_JAR_UNSIGNED), \
		MANIFEST:=$(JCE_MANIFEST), \
		SKIP_METAINF:=true))

$(SUNMSCAPI_JAR_UNSIGNED): $(JCE_MANIFEST)

ifndef OPENJDK
    SUNMSCAPI_JAR_SRC := $(JDK_TOPDIR)/make/closed/tools/crypto/mscapi/sunmscapi.jar
    $(SUNMSCAPI_JAR_DST) : $(SUNMSCAPI_JAR_SRC)
	@$(ECHO) $(LOG_INFO) "\n>>>Installing prebuilt SunMSCAPI provider..."
	$(install-file)
else
    $(SUNMSCAPI_JAR_DST) : $(SUNMSCAPI_JAR_UNSIGNED)
	$(install-file)
endif

JARS += $(SUNMSCAPI_JAR_UNSIGNED)

endif

##########################################################################################

ifeq ($(OPENJDK_TARGET_OS),solaris)
ifndef OPENJDK

UCRYPTO_JAR_DST := $(IMAGES_OUTPUTDIR)/lib/ext/ucrypto.jar
UCRYPTO_JAR_UNSIGNED := $(IMAGES_OUTPUTDIR)/unsigned/ucrypto.jar
UCRYPTO_JAR_SRC := $(JDK_TOPDIR)/make/closed/tools/crypto/ucrypto/ucrypto.jar

$(eval $(call SetupArchive,BUILD_UCRYPTO_JAR,,\
		SRCS:=$(JDK_OUTPUTDIR)/classes, \
		SUFFIXES:=.class,\
		INCLUDES:=com/oracle/security/ucrypto,\
		JAR:=$(UCRYPTO_JAR_UNSIGNED), \
		MANIFEST:=$(JCE_MANIFEST), \
		SKIP_METAINF:=true))

$(UCRYPTO_JAR_UNSIGNED): $(JCE_MANIFEST)

$(UCRYPTO_JAR_DST) : $(UCRYPTO_JAR_SRC)
	@$(ECHO) $(LOG_INFO) "\n>>>Installing prebuilt OracleUcrypto provider..."
	$(install-file)

JARS += $(UCRYPTO_JAR_UNSIGNED)

endif
endif

##########################################################################################

# Get the CLDRVERSION
include GensrcCLDR.gmk

CLDRDATA_JAR_DST := $(IMAGES_OUTPUTDIR)/lib/ext/cldrdata.jar

$(eval $(call SetupArchive,BUILD_CLDRDATA_JAR,,\
		SRCS:=$(JDK_OUTPUTDIR)/classes,\
		SUFFIXES:=.class,\
		INCLUDES:=sun/text/resources/cldr \
			  sun/util/cldr \
			  sun/util/resources/cldr,\
		EXCLUDES:=sun/util/cldr/CLDRLocaleProviderAdapter,\
		JAR:=$(CLDRDATA_JAR_DST),\
		EXTRA_MANIFEST_ATTR:=CLDR-Version: $(CLDRVERSION),\
		SKIP_METAINF:=true))

##########################################################################################

TOOLS_JAR_INCLUDES := \
        com/sun/codemodel       \
	com/sun/istack/internal/tools       \
	com/sun/jarsigner	\
	com/sun/javadoc		\
	com/sun/jdi		\
	com/sun/source          \
	com/sun/tools/attach	\
	com/sun/tools/classfile \
	com/sun/tools/corba     \
	com/sun/tools/doclets   \
	com/sun/tools/doclint   \
	com/sun/tools/example/debug/expr \
	com/sun/tools/example/debug/tty  \
	com/sun/tools/extcheck  \
	com/sun/tools/hat       \
        com/sun/tools/internal/jxc             \
	com/sun/tools/internal/jxc/ap   \
	com/sun/tools/internal/ws       \
	com/sun/tools/internal/ws/wscompile/plugin/at_generated \
	com/sun/tools/internal/xjc       \
	com/sun/tools/javac     \
	com/sun/tools/javadoc   \
	com/sun/tools/javah     \
	com/sun/tools/javap     \
	com/sun/tools/jdeps	\
	com/sun/tools/jdi	\
	com/sun/tools/script/shell	\
	com/sun/xml/internal/dtdparser \
        com/sun/xml/internal/rngom       \
        com/sun/xml/internal/xsom       \
        org/relaxng/datatype   \
	sun/applet		\
	sun/jvmstat		\
	sun/rmi/rmic		\
	sun/security/tools/jarsigner \
	sun/tools/asm		\
	sun/tools/attach	\
	sun/tools/jar		\
	sun/tools/java		\
	sun/tools/javac		\
	sun/tools/jcmd		\
	sun/tools/jinfo         \
	sun/tools/jmap		\
	sun/tools/jps		\
	sun/tools/jstack        \
	sun/tools/jstat		\
	sun/tools/jstatd	\
	sun/tools/native2ascii	\
	sun/tools/serialver	\
	sun/tools/tree		\
	sun/tools/util

# The sjavac tools is not ready for public consumption.
TOOLS_JAR_EXCLUDES=com/sun/tools/sjavac

$(eval $(call SetupArchive,BUILD_TOOLS_JAR,,\
		SRCS:=$(JDK_OUTPUTDIR)/classes,\
		SUFFIXES:=.class .prp .gif .properties .xml .css .xsd .js .html .txt .java \
			  Tool aliasmap options,\
		INCLUDES:=$(TOOLS_JAR_INCLUDES),\
		EXCLUDES:=$(TOOLS_JAR_EXCLUDES),\
		EXTRA_FILES:=META-INF/services/com.sun.jdi.connect.Connector \
			     META-INF/services/com.sun.jdi.connect.spi.TransportService \
			     META-INF/services/com.sun.tools.attach.spi.AttachProvider \
			     META-INF/services/com.sun.tools.internal.ws.wscompile.Plugin \
			     META-INF/services/com.sun.tools.internal.xjc.Plugin,\
		JAR:=$(IMAGES_OUTPUTDIR)/lib/tools.jar,\
		SKIP_METAINF:=true, \
                CHECK_COMPRESS_JAR:=true))


##########################################################################################

include javadoc/CORE_PKGS.gmk
include javadoc/NON_CORE_PKGS.gmk

# The compiler should not issue a "Proprietary" warning when compiling
# classes in the com.sun.java.swing.plaf packages, since we've always
# allowed, and even advocated, extending them (see bug 6476749).
#
# This approach is NOT to be used as a general purpose way to avoid such
# compiler warnings for non-core packages. The correct way is to document
# the packages in NON_CORE_PKGS.gmk, and include them in the NON_CORE_PKGS
# definition.
#
# Swing has taken this approach only as a temporary measure to avoid
# the compiler warnings until we can properly document these packages.
# This is covered under 6491853.
EXCLUDE_PROPWARN_PKGS = com.sun.java.swing.plaf.windows  \
                        com.sun.java.swing.plaf.motif    \
                        com.sun.java.swing.plaf.gtk

#
# Include the exported private packages in ct.sym.
# This is an interim solution until the ct.sym is replaced
# with a new module system (being discussed for JDK 8).
#
EXPORTED_PRIVATE_PKGS = com.oracle.net \
                        com.oracle.nio

$(IMAGES_OUTPUTDIR)/symbols/_the.symbols: $(IMAGES_OUTPUTDIR)/lib/rt.jar
	$(RM) -r $(IMAGES_OUTPUTDIR)/symbols/META-INF/sym
	$(MKDIR) -p $(IMAGES_OUTPUTDIR)/symbols/META-INF/sym
	$(JAVA) $(NEW_JAVAC) \
	    -bootclasspath $(JDK_OUTPUTDIR)/classes \
	    -XDprocess.packages -proc:only \
	    -processor com.sun.tools.javac.sym.CreateSymbols \
	    -Acom.sun.tools.javac.sym.Jar=$(IMAGES_OUTPUTDIR)/lib/rt.jar \
	    -Acom.sun.tools.javac.sym.Dest=$(IMAGES_OUTPUTDIR)/symbols/META-INF/sym/rt.jar \
	    -Acom.sun.tools.javac.sym.Profiles=profile-rtjar-includes.txt \
	    $(CORE_PKGS) $(NON_CORE_PKGS) $(EXCLUDE_PROPWARN_PKGS) $(EXPORTED_PRIVATE_PKGS)
	$(TOUCH) $@

$(eval $(call MakeDir,$(IMAGES_OUTPUTDIR)/symbols))
$(eval $(call SetupArchive,BUILD_CT_SYM,$(IMAGES_OUTPUTDIR)/symbols/_the.symbols,\
		SRCS:=$(IMAGES_OUTPUTDIR)/symbols,\
		INCLUDES:=META-INF/sym,\
		JAR:=$(IMAGES_OUTPUTDIR)/lib/ct.sym, \
		CHECK_COMPRESS_JAR:=true))


##########################################################################################

SRC_ZIP_INCLUDES = \
	com/sun/corba			\
	com/sun/image/codec/jpeg	\
	com/sun/imageio                 \
	com/sun/java_cup		\
	com/sun/javadoc			\
	com/sun/java/swing		\
	com/sun/jlex	        	\
	com/sun/jmx			\
	com/sun/naming			\
	com/sun/org/apache		\
	com/sun/security/auth		\
	com/sun/security/jgss		\
	com/sun/source			\
	java/applet			\
	java/awt			\
	java/beans			\
	java/io				\
	java/lang			\
	java/math			\
	java/net			\
	java/nio			\
	java/rmi			\
	java/security			\
	java/sql			\
	java/text			\
	java/util			\
	javax/accessibility		\
	javax/annotation		\
	javax/imageio			\
	javax/lang			\
	javax/management		\
	javax/naming			\
	javax/print			\
	javax/rmi			\
	javax/script			\
	javax/security			\
	javax/sound			\
	javax/sql			\
	javax/swing			\
	javax/tools			\
	javax/xml			\
	org/ietf			\
	org/omg				\
	org/w3c/dom			\
	org/xml/sax			\
	sunw

SRC_ZIP_SRCS = $(JDK_TOPDIR)/src/share/classes $(JDK_TOPDIR)/src/$(OPENJDK_TARGET_OS_API_DIR)/classes
SRC_ZIP_SRCS += $(JDK_OUTPUTDIR)/gensrc
SRC_ZIP_SRCS += $(JDK_OUTPUTDIR)/impsrc
SRC_ZIP_SRCS += $(JDK_OUTPUTDIR)/gendocsrc_rmic
ifndef OPENJDK
  SRC_ZIP_SRCS += $(JDK_TOPDIR)/src/closed/share/classes
endif

# Need to copy launcher src files into desired directory structure
# before zipping the sources.
LAUNCHER_SRC_FILES := $(wildcard $(JDK_TOPDIR)/src/share/bin/*) \
                      $(wildcard $(JDK_TOPDIR)/src/$(OPENJDK_TARGET_OS_API_DIR)/bin/java_md*)
LAUNCHER_ZIP_SRC := $(patsubst $(JDK_TOPDIR)/src/share/bin/%,$(IMAGES_OUTPUTDIR)/src/launcher/%,\
		    $(patsubst $(JDK_TOPDIR)/src/$(OPENJDK_TARGET_OS_API_DIR)/bin/%,$(IMAGES_OUTPUTDIR)/src/launcher/%,\
			$(LAUNCHER_SRC_FILES)))

$(IMAGES_OUTPUTDIR)/src/launcher/%: $(JDK_TOPDIR)/src/share/bin/%
	$(install-file)

$(IMAGES_OUTPUTDIR)/src/launcher/%: $(JDK_TOPDIR)/src/$(OPENJDK_TARGET_OS_API_DIR)/bin/%
	$(install-file)

$(IMAGES_OUTPUTDIR)/src.zip: $(LAUNCHER_ZIP_SRC)

# This dir needs to exist before macro is evaluated to avoid warning from find.
$(eval $(call MakeDir,$(IMAGES_OUTPUTDIR)/src))
$(eval $(call SetupZipArchive,BUILD_SRC_ZIP,\
		SRC:=$(SRC_ZIP_SRCS) $(IMAGES_OUTPUTDIR)/src,\
		INCLUDES:=$(SRC_ZIP_INCLUDES) launcher,\
		EXCLUDES:=javax/swing/beaninfo,\
		SUFFIXES:=.java .c .h,\
		ZIP:=$(IMAGES_OUTPUTDIR)/src.zip,\
		EXTRA_DEPS:=$(LAUNCHER_ZIP_SRC)))

##########################################################################################

ifndef OPENJDK
ifeq ($(OPENJDK_TARGET_OS), windows)

    $(eval $(call SetupArchive,BUILD_JACCESS_JAR,,\
		SRCS:=$(JDK_OUTPUTDIR)/classes,\
		INCLUDES:=com/sun/java/accessibility/util,\
		JAR:=$(IMAGES_OUTPUTDIR)/lib/ext/jaccess.jar,\
		SKIP_METAINF:=true))

    JARS += $(IMAGES_OUTPUTDIR)/lib/ext/jaccess.jar

    ifeq ($(OPENJDK_TARGET_CPU_BITS), 32)
        $(eval $(call SetupArchive,BUILD_ACCESSBRIDGE_32_JAR,,\
		SRCS:=$(JDK_OUTPUTDIR)/classes_ab/32bit $(JDK_OUTPUTDIR)/classes,\
		INCLUDES:=com/sun/java/accessibility,\
		JAR:=$(IMAGES_OUTPUTDIR)/lib/ext/access-bridge-32.jar,\
		SKIP_METAINF:=true))

        $(eval $(call SetupArchive,BUILD_ACCESSBRIDGE_LEGACY_JAR,,\
		SRCS:=$(JDK_OUTPUTDIR)/classes_ab/legacy $(JDK_OUTPUTDIR)/classes,\
		INCLUDES:=com/sun/java/accessibility,\
		JAR:=$(IMAGES_OUTPUTDIR)/lib/ext/access-bridge.jar,\
		SKIP_METAINF:=true))

        JARS += $(IMAGES_OUTPUTDIR)/lib/ext/access-bridge-32.jar \
		$(IMAGES_OUTPUTDIR)/lib/ext/access-bridge.jar
    else
        $(eval $(call SetupArchive,BUILD_ACCESSBRIDGE_64_JAR,,\
		SRCS:=$(JDK_OUTPUTDIR)/classes_ab/64bit $(JDK_OUTPUTDIR)/classes,\
		INCLUDES:=com/sun/java/accessibility,\
		EXCLUDES:=com/sun/java/accessibility/util/java,\
		JAR:=$(IMAGES_OUTPUTDIR)/lib/ext/access-bridge-64.jar,\
		SKIP_METAINF:=true))

        JARS += $(IMAGES_OUTPUTDIR)/lib/ext/access-bridge-64.jar
    endif
endif
endif

##########################################################################################

#
# This is an empty jar (only contains manifest) and fits poorly into framework...
#   create simple rule instead
#
$(IMAGES_OUTPUTDIR)/lib/management-agent.jar : $(JDK_TOPDIR)/src/share/classes/sun/management/manifest
	$(JAR) cfm $@ $<

##########################################################################################

$(IMAGES_OUTPUTDIR)/lib/ext/zipfs.jar : $(JDK_OUTPUTDIR)/demo/nio/zipfs/zipfs.jar
	$(install-file)

##########################################################################################

ifeq ($(OPENJDK_TARGET_OS),macosx)
    $(eval $(call SetupArchive,BUILD_JOBJC_JAR,,\
		SRCS:=$(JDK_OUTPUTDIR)/jobjc_classes,\
		JAR:=$(IMAGES_OUTPUTDIR)/lib/JObjC.jar, \
		JARINDEX:=true))
endif

##########################################################################################

ifndef OPENJDK
    $(eval $(call SetupArchive,BUILD_ALT_RT_JAR,,\
		SRCS:=$(JDK_OUTPUTDIR)/altclasses_classes,\
		JAR:=$(IMAGES_OUTPUTDIR)/lib/alt-rt.jar))

endif

##########################################################################################

# This file is imported from hotspot in Import.gmk. Copying it into images/lib so that
# all jars can be found in one place when creating images in Images.gmk. It needs to be
# done here so that clean targets can be simple and accurate.
$(IMAGES_OUTPUTDIR)/lib/sa-jdi.jar: $(JDK_OUTPUTDIR)/lib/sa-jdi.jar
	$(install-file)

##########################################################################################
#
# sec-bin.zip is used by builds where the corresponding sources are not available
#
$(eval $(call SetupZipArchive,BUILD_SEC_BIN_ZIP,\
		SRC:=$(JDK_OUTPUTDIR),\
		INCLUDES:=classes/javax/net \
			  classes/javax/security/cert \
			  classes/com/sun/net/ssl \
			  classes/com/sun/security/cert \
			  classes/sun/net/www/protocol/https \
			  classes/sun/security/pkcs12 \
			  classes/sun/security/ssl \
			  classes/sun/security/krb5 \
			  classes/sun/security/krb5/internal \
			  classes/sun/security/krb5/internal/ccache \
			  classes/sun/security/krb5/internal/crypto \
			  classes/sun/security/krb5/internal/ktab \
			  classes/sun/security/krb5/internal/rcache \
			  classes/sun/security/krb5/internal/util,\
		INCLUDE_FILES:=classes/sun/security/jgss/spi/GSSContextSpi.class,\
		EXCLUDES:=classes/sun/security/krb5/internal/tools,\
		ZIP:=$(IMAGES_OUTPUTDIR)/sec-bin.zip))

JARS += $(IMAGES_OUTPUTDIR)/sec-bin.zip

##########################################################################################
#
# Windows specific binary security packages.
#
ifeq ($(OPENJDK_TARGET_OS),windows)
    # sec-windows-bin.zip is used by builds where the corresponding sources are not available
    $(eval $(call SetupZipArchive,BUILD_SEC_WINDOWS_BIN_ZIP,\
		SRC:=$(JDK_OUTPUTDIR),\
		INCLUDES:=classes/sun/security/krb5/internal/tools,\
		ZIP:=$(IMAGES_OUTPUTDIR)/sec-windows-bin.zip))

    JARS += $(IMAGES_OUTPUTDIR)/sec-windows-bin.zip

    # JGSS files contain the native Kerberos library
    ifeq ($(OPENJDK_TARGET_CPU),x86_64)
        JGSS_ZIP_NAME=jgss-windows-x64-bin.zip
    else
        JGSS_ZIP_NAME=jgss-windows-i586-bin.zip
    endif

    $(eval $(call SetupZipArchive,BUILD_JGSS_BIN_ZIP,\
		SRC:=$(JDK_OUTPUTDIR),\
		INCLUDE_FILES:=bin/w2k_lsa_auth.dll \
			       bin/w2k_lsa_auth.map \
			       bin/w2k_lsa_auth.pdb,\
		ZIP:=$(IMAGES_OUTPUTDIR)/$(JGSS_ZIP_NAME)))

    JARS += $(IMAGES_OUTPUTDIR)/$(JGSS_ZIP_NAME)
endif

##########################################################################################

# Import nashorn.jar from nashorn dist dir.
$(IMAGES_OUTPUTDIR)/lib/ext/nashorn.jar: $(NASHORN_DIST)/nashorn.jar
	$(install-file)

##########################################################################################

-include $(CUSTOM_MAKE_DIR)/CreateJars.gmk

##########################################################################################

all: $(JARS)

.PHONY: default all<|MERGE_RESOLUTION|>--- conflicted
+++ resolved
@@ -470,24 +470,14 @@
 	$(MV) $@.tmp $@
 
 ##########################################################################################
-<<<<<<< HEAD
-# For security and crypto jars, always build the jar, but for closed, install the prebuilt 
-# signed version instead of the newly built jar. Unsigned jars are treated as intermediate 
-# targets and explicitly added to the JARS list. For open, signing is not needed. See 
-=======
 # For security and crypto jars, always build the jar, but for closed, install the prebuilt
 # signed version instead of the newly built jar. Unsigned jars are treated as intermediate
 # targets and explicitly added to the JARS list. For open, signing is not needed. See
->>>>>>> 51ac0c58
 # SignJars.gmk for more information.
 #
 # The source for the crypto jars is not available for all licensees. The BUILD_CRYPTO
 # variable is set to no if these jars can't be built to skip that step of the build.
-<<<<<<< HEAD
-# Note that for OPENJDK, the build will fail if BUILD_CRYPTO=no since then there is no 
-=======
 # Note that for OPENJDK, the build will fail if BUILD_CRYPTO=no since then there is no
->>>>>>> 51ac0c58
 # other way to get the jars than to build them.
 
 SUNPKCS11_JAR_DST := $(IMAGES_OUTPUTDIR)/lib/ext/sunpkcs11.jar
